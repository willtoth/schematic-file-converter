#! /usr/bin/env python2
""" This module provides a parser for the gEDA format into a
    OpenJSON design. The OpenJSON format does not provide
    color/style settings, hence, color/style data from the
    gEDA format is ignored.
    The module provides a parser class :py:class:GEDA that
    implements all parsing functionality. To parse a gEDA
    schematic file into a design do the following:

    >>> parser = GEDA()
    >>> design = parser.parse('example_geda_file.sch')

    The gEDA format relies highly on referencing symbol files
    that are mostly provided in an installation directory of
    the gEDA tool chain. To parse these symbol files it is
    required to provide the symbol directories. Specify symbol
    directories as follows:

    >>> symbol_directories = ['/usr/share/gEDA/sym', './sym']
    >>> parser = GEDA(symbol_dirs=symbol_directories)
    >>> design = parser.parse('example_geda_file.sch')
"""

# upconvert.py - A universal hardware design file format converter using
# Format:       upverter.com/resources/open-json-format/
# Development:  github.com/upverter/schematic-file-converter
#
# Copyright 2011 Upverter, Inc.
#
# Licensed under the Apache License, Version 2.0 (the "License");
# you may not use this file except in compliance with the License.
# You may obtain a copy of the License at
#
#   http://www.apache.org/licenses/LICENSE-2.0
#
# Unless required by applicable law or agreed to in writing, software
# distributed under the License is distributed on an "AS IS" BASIS,
# WITHOUT WARRANTIES OR CONDITIONS OF ANY KIND, either express or implied.
# See the License for the specific language governing permissions and
# limitations under the License.


# Basic Strategy
# 0) Extracting ONLY relevant data from gEDA format. ALL
#   color/style data is ignored
# 1) Parsing the schematic file to extract components & instances
# 2) Create components and instances as they occur in the file
# 2.1) Parse referenced symbol files (components) into components
# 2.2) Parse EMBEDDED symbols into components
# 3) Store net segments for later processing
# 4) Calculate nets from segments
#
# NOTE: The gEDA format is based on a 100x100 MILS grid where
# 1 MILS is equal to 1/1000 of an inch. In a vanilla gEDA file
# a blueprint-style frame is present with origin at
# (40'000, 40'000).

import os
import math
import zipfile
import logging
import tempfile
import itertools

from StringIO import StringIO

from upconvert.core import shape
from upconvert.core import components
from upconvert.core import net

from upconvert.core.design import Design
from upconvert.core.annotation import Annotation
from upconvert.core.component_instance import ComponentInstance
from upconvert.core.component_instance import SymbolAttribute


# Logging
logging.basicConfig(level=logging.DEBUG)
log = logging.getLogger('parser.geda')


UNKNOWN_COMPONENT = """v 20110115 2
T 0 0 9 3 1 0 0 0 1
Symbol Unknown '%s'"""


class GedaText(object):
    """ Class representation of text as in GEDA format. """

    def __init__(self, content, attribute=None, params=None):
        self.attribute = attribute
        self.content = content
        self.params = params or {}

    def is_attribute(self):
        """ Returns True when text is attribute. """
        return bool(self.attribute is not None)

    def is_text(self):
        """ Returns True when text is regular text. """
        return bool(self.attribute is None)

    def as_label(self):
        """
        Generate label from text object using parsed parameters.

        Returns ``Label`` instance.
        """
        text_x = self.params.get('x', 0)

        if self.params.get('mirrored', False):
            text_x = 0 - text_x

        return shape.Label(
            text_x,
            self.params.get('y', 0),
            self.content,
            'left',
            self.params.get('angle', 0),
        )

    @classmethod
    def from_command(cls, stream, params):
        """
        Create a ``GEDAText`` instance from *stream* and previously
        parse *params*. The stream is expected to be as long as the
        ``numb_lines`` property in *params*. The same amount of lines
        are parsed in stream to make up the *attribute*, *content* 
        properties of the ``GEDAText`` instance.

        Returns a newly created ``GEDAText`` instance.
        """
        num_lines = params['num_lines']

        attribute = None
        content = [stream.readline() for _ in range(int(num_lines))]
        content = ''.join(content).strip()

        ## escape special parameter sequence '\_'
        content = content.replace("\_", '')

        if num_lines == 1 and '=' in content:
            attribute, content = content.split('=', 1)

            ## prefix attributes that are marked as invisible
            if params['visibility'] == 0:
                attribute = "_" + attribute
            ## these are special attributes that are treated differently
            elif attribute in ['netname', 'pinnumber', 'pinlabel', 'refdes']:
                attribute = "_" + attribute

        return cls(content, attribute=attribute, params=params)


class GEDAError(Exception):
    """ Exception class for gEDA parser errors """
    pass


class GEDA:
    """ The GEDA Format Parser """

    DELIMITER = ' '
    SCALE_FACTOR = 10.0  # maps 1000 MILS to 10 pixels

    OBJECT_TYPES = {
        'v': (  # gEDA version
            ('version', int, None),
            ('fileformat_version', int, None),
        ),
        'C': (  # component
            ('x', int, None),
            ('y', int, None),
            ('selectable', int, None),
            ('angle', int, None),
            ('mirror', int, None),
            ('basename', str, None),
        ),
        'N': (  # net segment
            ('x1', int, None),
            ('y1', int, None),
            ('x2', int, None),
            ('y2', int, None),
        ),
        'U': (  # bus (only graphical aid, not a component)
            ('x1', int, None),
            ('y1', int, None),
            ('x2', int, None),
            ('y2', int, None),
            ('color', int, None),
            ('ripperdir', int, None),
        ),
        'T': (  # text or attribute (context)
            ('x', int, None),
            ('y', int, None),
            ('color', int, None),
            ('size', int, None),
            ('visibility', int, None),
            ('show_name_value', int, None),
            ('angle', int, None),
            ('alignment', int, None),
            ('num_lines', int, 1),
        ),
        'P': (  # pin (in sym)
            ('x1', int, None),
            ('y1', int, None),
            ('x2', int, None),
            ('y2', int, None),
            ('color', int, None),
            ('pintype', int, None),
            ('whichend', int, None),
        ),
        'L': (  # line
            ('x1', int, None),
            ('y1', int, None),
            ('x2', int, None),
            ('y2', int, None),
        ),
        'B': (  # box
            ('x', int, None),
            ('y', int, None),
            ('width', int, None),
            ('height', int, None),
        ),
        'V': (  # circle
            ('x', int, None),
            ('y', int, None),
            ('radius', int, None),
        ),
        'A': (  # arc
            ('x', int, None),
            ('y', int, None),
            ('radius', int, None),
            ('startangle', int, None),
            ('sweepangle', int, None),
        ),
        'H': (  # SVG-like path
            ('color', int, None),
            ('width', int, None),
            ('capstyle', int, None),
            ('dashstyle', int, None),
            ('dashlength', int, None),
            ('dashspace', int, None),
            ('filltype', int, None),
            ('fillwidth', int, None),
            ('angle1', int, None),
            ('pitch1', int, None),
            ('angle2', int, None),
            ('pitch2', int, None),
            ('num_lines', int, None),
        ),
        ## environments
        '{': [],
        '}': [],  # attributes
        '[': [],
        ']': [],  # embedded component
        ## valid types but are ignored
        'G': [],  # picture
    }

    def __init__(self, symbol_dirs=None):
        """ Constuct a gEDA parser object. Specifying a list of symbol
            directories in *symbol_dir* will provide a symbol file
            lookup in the specified directories. The lookup will be
            generated instantly examining each directory (if it exists).

            Kwargs:
                symbol_dirs (list): List of directories containing .sym
                    files
        """
        self.offset = shape.Point(40000, 40000)
        ## Initialise frame size with largest possible size
        self.frame_width = 0
        self.frame_height = 0

        ## add flag to allow for auto inclusion
        if symbol_dirs is None:
            symbol_dirs = []

        symbol_dirs = symbol_dirs + \
            [os.path.join(os.path.dirname(__file__), '..',
                          'library', 'geda')]

        self.known_symbols = find_symbols(symbol_dirs)

        self.design = None
        self.segments = None
        self.net_points = None
        self.net_names = None
        self.geda_zip = None

        self.unassigned_body = None

    @staticmethod
    def auto_detect(filename):
        """ Return our confidence that the given file is an geda schematic """
        with open(filename, 'rU') as f:
            data = f.read()
        confidence = 0
        if data[0:2] == 'v ':
            confidence += 0.51
        if 'package=' in data:
            confidence += 0.25
        if 'footprint=' in data:
            confidence += 0.25
        if 'refdes=' in data:
            confidence += 0.25
        if 'netname=' in data:
            confidence += 0.25
        return confidence

    def set_offset(self, point):
        """ Set the offset point for the gEDA output. As OpenJSON
            positions the origin in the center of the viewport and
            gEDA usually uses (40'000, 40'000) as page origin, this
            allows for translating from one coordinate system to
            another. It expects a *point* object providing a *x* and
            *y* attribute.
        """
        ## create an offset of 5 grid squares from origin (0,0)
        self.offset.x = point.x
        self.offset.y = point.y

    def parse(self, inputfile):
        """ Parse a gEDA file into a design.

            Returns the design corresponding to the gEDA file.
        """
        inputfiles = []

        ## check if inputfile is in ZIP format
        if zipfile.is_zipfile(inputfile):
            self.geda_zip = zipfile.ZipFile(inputfile)
            for filename in self.geda_zip.namelist():
                if filename.endswith('.sch'):
                    inputfiles.append(filename)
        else:
            inputfiles = [inputfile]

        self.design = Design()
        self.unassigned_body = components.Body()

        ## parse frame data of first schematic to extract
        ## page size (assumes same frame for all files)
        with self._open_file_or_zip(inputfiles[0]) as stream:
            self._check_version(stream)

            for line in stream.readlines():
                if 'title' in line and line.startswith('C'):
                    obj_type, params = self._parse_command(StringIO(line))
                    assert(obj_type == 'C')

                    params['basename'], _ = os.path.splitext(
                        params['basename'],
                    )

                    log.debug("using title file: %s", params['basename'])

                    self._parse_title_frame(params)

        for filename in inputfiles:
            f_in = self._open_file_or_zip(filename)
            self._check_version(f_in)

            self.parse_schematic(f_in)

            basename, _ = os.path.splitext(os.path.basename(filename))
            self.design.design_attributes.metadata.set_name(basename)

            ## modify offset for next page to be shifted to the right
            self.offset.x = self.offset.x - self.frame_width

            f_in.close()

        ## if unassigned shapes have been found during parsing add a new
        ## component to the design
        if len(self.unassigned_body.shapes + self.unassigned_body.pins) > 0:
            component = components.Component("UNASSIGNED_SHAPES")
            symbol = components.Symbol()
            component.add_symbol(symbol)
            symbol.add_body(self.unassigned_body)

            instance = ComponentInstance(component.name, component.name, 0)
            symbol = SymbolAttribute(0, 0, 0)
            instance.add_symbol_attribute(symbol)

            self.design.add_component(component.name, component)
            self.design.add_component_instance(instance)

        return self.design

    def parse_schematic(self, stream):
        """ Parse a gEDA schematic provided as a *stream* object into a
            design.

            Returns the design corresponding to the schematic.
        """
        # pylint: disable=R0912
        if self.design is None:
            self.design = Design()

        self.segments = set()
        self.net_points = dict()
        self.net_names = dict()

        obj_type, params = self._parse_command(stream)

        while obj_type is not None:

            if obj_type == 'T':  # Convert regular text or attribute
                geda_text = self._parse_text(stream, params)

                if geda_text.is_text():
                    self.unassigned_body.add_shape(geda_text.as_label())
                elif geda_text.attribute == 'use_license':
                    metadata = self.design.design_attributes.metadata
                    metadata.license = geda_text.conent
                else:
                    self.design.design_attributes.add_attribute(
                        geda_text.attribute,
                        geda_text.content,
                    )

            elif obj_type == 'G':  # picture type is not supported
                log.warn("ignoring picture/font in gEDA file. Not supported!")
            elif obj_type == 'C':  # command for component found
                basename = params['basename']

                ## ignore title since it only defines the blueprint frame
                if basename.startswith('title'):
                    self._parse_environment(stream)

                ## busripper are virtual components that need separate
                ## processing
                elif 'busripper' in basename:
                    self.segments.add(self._create_ripper_segment(params))

                    ## make sure following environments are ignored
                    self.skip_embedded_section(stream)
                    self._parse_environment(stream)

                else:
                    self.parse_component(stream, params)

            elif obj_type == 'N':  # net segment (in schematic ONLY)
                self._parse_segment(stream, params)

            elif obj_type == 'H':  # SVG-like path
                log.warn('ommiting path outside of component.')
                ## skip description of path
                num_lines = params['num_lines']
                for _ in range(num_lines):
                    stream.readline()

            elif obj_type == 'U':  # bus (only graphical feature NOT component)
                self._parse_bus(params)

            else:
                shape_ = self._parse_unassigned_shape(stream, obj_type, params)

<<<<<<< HEAD
                if shape_ is not None:
                    if issubclass(shape_.__class__, components.Pin):
                        self.unassigned_body.add_pin(shape_)
                    else:
                        self.unassigned_body.add_shape(shape_)
=======
                if shape_ is None:
                    pass
                elif isinstance(shape_, components.Pin):
                    self.unassigned_body.add_pin(shape_)
                else:
                    self.unassigned_body.add_shape(shape_)
>>>>>>> ef852415

            obj_type, params = self._parse_command(stream)

        ## process net segments into nets & net points and add to design
        self.divide_segments()
        calculated_nets = self.calculate_nets()

        for cnet in calculated_nets:
            self.design.add_net(cnet)

        return self.design

    def _parse_unassigned_shape(self, stream, obj_type, params):
        """
        Parse a command that is not assigned to any component and 
        create a corresponding shape. 

        Returns an instance of the corresponding ``shape`` subclass.
        """
        if obj_type == 'T':
            geda_text = self._parse_text(stream, params)
            if geda_text.is_text():
                return geda_text.as_label()

        elif obj_type == 'L':
            return self._parse_line(params)

        elif obj_type == 'B':
            return self._parse_box(params)

        elif obj_type == 'V':
            return self._parse_circle(params)

        elif obj_type == 'A':
            return self._parse_arc(params)

        elif obj_type == 'P':
            return self._parse_pin(stream, params, False, 0)

        elif obj_type == 'H':
            return self._parse_path(stream, params)

        elif obj_type == 'G':
            log.warn("ignoring picture/font in gEDA file. Not supported!")

        return

    def _parse_title_frame(self, params):
        """ Parse the frame component in *params* to extract the
            page size to be used in the design. The offset is adjusted
            according to the bottom-left position of the frame.
        """
        ## set offset based on bottom-left corner of frame
        self.offset.x = params['x']
        self.offset.y = params['y']

        filename = self.known_symbols.get(params['basename'])
        if not filename or not os.path.exists(filename):
            log.warn("could not find title symbol '%s'" % params['basename'])

            self.frame_width = 46800
            self.frame_height = 34000
            return

        ## store title component name in design
        self.design.design_attributes.add_attribute(
            '_geda_titleframe', params['basename'],
        )

        with open(filename, 'rU') as stream:
            obj_type, params = self._parse_command(stream)

            while obj_type is not None:

                if obj_type == 'B':
                    if params['width'] > self.frame_width:
                        self.frame_width = params['width']

                    if params['height'] > self.frame_height:
                        self.frame_height = params['height']

                ## skip commands covering multiple lines
                elif obj_type in ['T', 'H']:
                    for _ in range(params['num_lines']):
                        stream.readline()

                obj_type, params = self._parse_command(stream)

            ## set width to estimated max value when no box was found
            if self.frame_width == 0:
                self.frame_width = 46800

            ## set height to estimated max value when no box was found
            if self.frame_height == 0:
                self.frame_height = 34000

    def _create_ripper_segment(self, params):
        """ Creates a new segement from the busripper provided
            in gEDA. The busripper is a graphical feature that
            provides a nicer look for a part of a net. The bus
            rippers are turned into net segments according to the
            length and orientation in *params*.

            Returns a tuple of two NetPoint objects for the segment.
        """
        x, y = params['x'], params['y']
        angle, mirror = params['angle'], params['mirror']

        if mirror:
            angle = (angle + 90) % 360

        x, y = self.conv_coords(x, y)
        pt_a = self.get_netpoint(x, y)

        ripper_size = self.to_px(200)

        ## create second point for busripper segment on bus
        if angle == 0:
            pt_b = self.get_netpoint(pt_a.x+ripper_size, pt_a.y+ripper_size)
        elif angle == 90:
            pt_b = self.get_netpoint(pt_a.x-ripper_size, pt_a.y+ripper_size)
        elif angle == 180:
            pt_b = self.get_netpoint(pt_a.x-ripper_size, pt_a.y-ripper_size)
        elif angle == 270:
            pt_b = self.get_netpoint(pt_a.x+ripper_size, pt_a.y-ripper_size)
        else:
            raise GEDAError(
                "invalid angle in component '%s'" % params['basename']
            )

        return pt_a, pt_b

    def parse_component(self, stream, params):
        """ Creates a component instance according to the component *params*.
            If the component is not known in the library, a the component
            will be created according to its description in the embedded
            environment ``[]`` or a symbol file. The component is added
            to the library automatically if necessary.
            An instance of this component will be created and added to
            the design.
            A GEDAError is raised when either the component file
            is invalid or the referenced symbol file cannot be found
            in the known directories.

            Returns a tuple of Component and ComponentInstance objects.
        """
        basename, _ = os.path.splitext(params['basename'])

        component_name = basename
        if params['mirror']:
            component_name += '_MIRRORED'

        if component_name in self.design.components.components:
            component = self.design.components.components[component_name]

            ## skipping embedded data might be required
            self.skip_embedded_section(stream)

        else:
            ##check if sym file is embedded or referenced
            if basename.startswith('EMBEDDED'):
                ## embedded only has to be processed when NOT in symbol lookup
                if basename not in self.known_symbols:
                    component = self.parse_component_data(stream, params)
            else:
                if basename not in self.known_symbols:
                    log.warn("referenced symbol file '%s' unknown" % basename)
                    ## create a unknown symbol reference
                    component = self.parse_component_data(
                        StringIO(UNKNOWN_COMPONENT % basename),
                        params
                    )
                    ## parse optional attached environment before continuing
                    self._parse_environment(stream)
                    return None, None

                ## requires parsing of referenced symbol file
                with open(self.known_symbols[basename], "rU") as f_in:
                    self._check_version(f_in)
                    component = self.parse_component_data(f_in, params)

            self.design.add_component(component_name, component)

        ## get all attributes assigned to component instance
        attributes = self._parse_environment(stream)

        ## refdes attribute is name of component (mandatory as of gEDA doc)
        ## examples if gaf repo have components without refdes, use part of
        ## basename
        if attributes is not None:
            instance = ComponentInstance(
                attributes.get('_refdes', component.name),
                component.name, 0
            )
            for key, value in attributes.items():
                instance.add_attribute(key, value)

        else:
            instance = ComponentInstance(
                component.name, component.name, 0
            )

        ## generate a component instance using attributes
        self.design.add_component_instance(instance)

        symbol = SymbolAttribute(
            self.x_to_px(params['x']),
            self.y_to_px(params['y']),
            self.conv_angle(params['angle'])
        )
        instance.add_symbol_attribute(symbol)

        ## add annotation for special attributes
        for idx, attribute_key in enumerate(['_refdes', 'device']):
            if attribute_key in component.attributes \
               or attribute_key in instance.attributes:

                symbol.add_annotation(
                    Annotation(
                        '{{%s}}' % attribute_key,
                        0, 0+idx*10, 0.0, 'true'
                    )
                )

        return component, instance

    def _check_version(self, stream):
        """ Check next line in *stream* for gEDA version data
            starting with ``v``. Raises ``GEDAError`` when no version
            data can be found.
        """
        typ, _ = self._parse_command(stream)
        if typ != 'v':
            raise GEDAError(
                "cannot convert file, not in gEDA format"
            )
        return True

    def parse_component_data(self, stream, params):
        """ Creates a component from the component *params* and the
            following commands in the stream. If the component data
            is embedded in the schematic file, all coordinates will
            be translated into the origin first.
            Only a single symbol/body is created for each component
            since gEDA symbols contain exactly one description.

            Returns the newly created Component object.
        """
        # pylint: disable=R0912

        basename = os.path.splitext(params['basename'])[0]

        saved_offset = self.offset
        self.offset = shape.Point(0, 0)

        ## retrieve if component is mirrored around Y-axis
        mirrored = bool(params.get('mirror', False))
        if mirrored:
            basename += '_MIRRORED'

        move_to = None
        if basename.startswith('EMBEDDED'):
            move_to = (params['x'], params['y'])

        ## grab next line (should be '['
        typ, params = self._parse_command(stream, move_to)

        if typ == '[':
            typ, params = self._parse_command(stream, move_to)

        component = components.Component(basename)
        symbol = components.Symbol()
        component.add_symbol(symbol)
        body = components.Body()
        symbol.add_body(body)

        ##NOTE: adding this attribute to make parsing UPV data easier
        ## when using re-exported UPV.
        component.add_attribute('_geda_imported', 'true')
        pin_counter = itertools.count(0)

        while typ is not None:

            if typ == 'T':
                geda_text = self._parse_text(stream, params)

                if geda_text.is_text():
                    body.add_shape(geda_text.as_label())

                elif geda_text.attribute == '_refdes' \
                     and '?' in geda_text.content:

                    prefix, suffix = geda_text.content.split('?')
                    component.add_attribute('_prefix', prefix)
                    component.add_attribute('_suffix', suffix)
                else:
                    component.add_attribute(
                        geda_text.attribute,
                        geda_text.content
                    )

            elif typ == 'L':
                body.add_shape(
                    self._parse_line(params, mirrored)
                )

            elif typ == 'B':
                body.add_shape(
                    self._parse_box(params, mirrored)
                )

            elif typ == 'V':
                body.add_shape(
                    self._parse_circle(params, mirrored)
                )

            elif typ == 'A':
                body.add_shape(
                    self._parse_arc(params, mirrored)
                )

            elif typ == 'P':
                body.add_pin(
                    self._parse_pin(
                        stream, params, mirrored, pin_counter.next()
                    )
                )
            elif typ == 'H':
                for new_shape in self._parse_path(stream, params, mirrored):
                    body.add_shape(new_shape)

            elif typ == 'G':
                log.warn("ignoring picture/font in gEDA file. Not supported!")

            typ, params = self._parse_command(stream, move_to)

        self.offset = saved_offset

        return component

    def divide_segments(self):
        """ Checks all net segments for intersecting points of
            all other net segments. If an intersection is detected
            the net segment is divided into two segments with the
            intersecting point. This method has been adapted from
            a similar method in the kiCAD parser.
        """
        ## check if segments need to be divided
        add_segs = set()
        rem_segs = set()
        for segment in self.segments:
            for point in self.net_points.values():
                if self.intersects_segment(segment, point):
                    pt_a, pt_b = segment
                    rem_segs.add(segment)
                    add_segs.add((pt_a, point))
                    add_segs.add((point, pt_b))

        self.segments -= rem_segs
        self.segments |= add_segs

    def _parse_text(self, stream, params):
        """ Parses text element and determins if text is a text object
            or an attribute.
            Returns a tuple (key, value). If text is an annotation key is None.
        """
        params['x'] = self.x_to_px(params['x'])
        params['y'] = self.y_to_px(params['y'])
        params['angle'] = self.conv_angle(params['angle'])

        geda_text = GedaText.from_command(stream, params)

        ## text can have environemnt attached: parse & ignore
        self._parse_environment(stream)
        return geda_text

    def _create_label(self, text, params, mirrored=False):
        """ Create a ``shape.Label`` instance using the *text* string. The
            location of the Label is determined by the ``x`` and ``y``
            coordinates in *params*. If *mirrored* is true, the bottom left
            corner of the text (anchor) is mirrored at the Y-axis.

            Returns a ``shape.Label`` object.
        """
        text_x = params['x']

        if mirrored:
            text_x = 0 - text_x

        return shape.Label(
            self.x_to_px(text_x),
            self.y_to_px(params['y']),
            text,
            'left',
            self.conv_angle(params['angle']),
        )

    def skip_embedded_section(self, stream):
        """ Reads the *stream* line by line until the end of an
            embedded section (``]``) is found. This method is used
            to skip over embedded sections of already known
            components.
        """
        pos = stream.tell()
        typ = stream.readline().split(self.DELIMITER, 1)[0].strip()

        ## return with stream reset to previous position if not
        ## an embedded section
        if typ != '[':
            stream.seek(pos)
            return

        while typ != ']':
            typ = stream.readline().split(self.DELIMITER, 1)[0].strip()

    def get_netpoint(self, x, y):
        """ Creates a new NetPoint at coordinates *x*,*y* and stores
            it in the net point lookup table. If a NetPoint does already
            exist, the existing point is returned.
            Returns a NetPoint object at coordinates *x*,*y*
        """
        if (x, y) not in self.net_points:
            self.net_points[(x, y)] = net.NetPoint('%da%d' % (x, y), x, y)
        return self.net_points[(x, y)]

    @staticmethod
    def intersects_segment(segment, pt_c):
        """ Checks if point *pt_c* lays on the *segment*. This code is
            adapted from the kiCAD parser.
            Returns True if *pt_c* is on *segment*, False otherwise.
        """
        pt_a, pt_b = segment

        #check vertical segment
        if pt_a.x == pt_b.x == pt_c.x:
            if min(pt_a.y, pt_b.y) < pt_c.y < max(pt_a.y, pt_b.y):
                return True
        #check vertical segment
        elif pt_a.y == pt_b.y == pt_c.y:
            if min(pt_a.x, pt_b.x) < pt_c.x < max(pt_a.x, pt_b.x):
                return True
        #check diagonal segment
        elif (pt_c.x-pt_a.x)*(pt_b.y-pt_a.y) \
              == (pt_b.x-pt_a.x)*(pt_c.y-pt_a.y):
            if min(pt_a.x, pt_b.x) < pt_c.x < max(pt_a.x, pt_b.x):
                return True
        ## point C not on segment
        return False

    def _parse_environment(self, stream):
        """ Checks if attribute environment starts in the next line
            (marked by '{'). Environment only contains text elements
            interpreted as text.
            Returns a dictionary of attributes.
        """
        current_pos = stream.tell()
        typ, params = self._parse_command(stream)

        #go back to previous position when no environment in stream
        if typ != '{':
            stream.seek(current_pos)
            return None

        typ, params = self._parse_command(stream)

        attributes = {}
        while typ is not None:
            if typ == 'T':
                geda_text = self._parse_text(stream, params)

                if geda_text.is_attribute():
                    attributes[geda_text.attribute] = geda_text.content
                else:
                    print "normal text in environemnt"

            typ, params = self._parse_command(stream)

        return attributes

    def calculate_nets(self):
        """ Calculate connected nets from previously stored segments
            and netpoints. The code has been adapted from the kiCAD
            parser since the definition of segements in the schematic
            file are similar. The segments are checked against
            existing nets and added when they touch it. For this
            to work, it is required that intersecting segments are
            divided prior to this method.

            Returns a list of valid nets and its net points.
        """
        nets = []

        # Iterate over the segments, removing segments when added to a net
        while self.segments:
            seg = self.segments.pop() # pick a point

            net_name = ''
            pt_a, pt_b = seg
            if pt_a.point_id in self.net_names:
                net_name = self.net_names[pt_a.point_id]
            elif pt_b.point_id in self.net_names:
                net_name = self.net_names[pt_b.point_id]

            new_net = net.Net(net_name)
            new_net.connect(seg)
            found = True

            if net_name:
                new_net.attributes['_name'] = net_name

            while found:
                found = set()

                for seg in self.segments: # iterate over segments
                    if new_net.connected(seg): # segment touching the net
                        new_net.connect(seg) # add the segment
                        found.add(seg)

                for seg in found:
                    self.segments.remove(seg)

            nets.append(new_net)

        ## check if names are available for calculated nets
        for net_obj in nets:
            for point_id in net_obj.points:
                ## check for stored net names based on pointIDs
                if point_id in self.net_names:
                    net_obj.net_id = self.net_names[point_id]
                    net_obj.attributes['_name'] = self.net_names[point_id]

            if '_name' in net_obj.attributes:
                annotation = Annotation(
                    "{{_name}}", ## annotation referencing attribute '_name'
                    0, 0,
                    self.conv_angle(0.0),
                    self.conv_bool(1),
                )
                net_obj.add_annotation(annotation)

        return nets

    def _open_file_or_zip(self, filename, mode='rU'):
        """
        Open the file with *filename* and return a file
        handle for it. If the current file is a ZIP file
        the filename will be treated as compressed file in 
        this ZIP file. 
        """
        if self.geda_zip is not None:
            temp_dir = tempfile.mkdtemp()
            self.geda_zip.extract(filename, temp_dir)
            filename = os.path.join(temp_dir, filename)

        return open(filename, mode)

    def _parse_bus(self, params):
        """ Processing a bus instance with start end end coordinates
            at (x1, y1) and (x2, y2). *color* is ignored. *ripperdir*
            defines the direction in which the bus rippers are oriented
            relative to the direction of the bus.
        """
        x1, x2 = params['x1'], params['x2']
        y1, y2 = params['y1'], params['y2']

        ## ignore bus when length is zero
        if x1 == x2 and y1 == y2:
            return

        pta_x, pta_y = self.conv_coords(x1, y1)
        ptb_x, ptb_y = self.conv_coords(x2, y2)

        self.segments.add((
            self.get_netpoint(pta_x, pta_y),
            self.get_netpoint(ptb_x, ptb_y)
        ))

    def _parse_segment(self, stream, params):
        """ Creates a segment from the command *params* and
            stores it in the global segment list for further
            processing in :py:method:divide_segments and
            :py:method:calculate_nets. It also extracts the
            net name from the attribute environment if
            present.
        """

        ## store segement for processing later
        x1, y1 = self.conv_coords(params['x1'], params['y1'])
        x2, y2 = self.conv_coords(params['x2'], params['y2'])

        ## store segment points in global point list
        pt_a = self.get_netpoint(x1, y1)
        pt_b = self.get_netpoint(x2, y2)

        ## add segment to global list for later processing
        self.segments.add((pt_a, pt_b))

        attributes = self._parse_environment(stream)
        if attributes is not None:
            ## create net with name in attributes
            if '_netname' in attributes:
                net_name = attributes['_netname']
                if net_name not in self.net_names.values():
                    self.net_names[pt_a.point_id] = net_name

    def _parse_path(self, stream, params, mirrored=False):
        """ Parses a SVG-like path provided path into a list
            of simple shapes. The gEDA formats allows only line
            and curve segments with absolute coordinates. Hence,
            shapes are either Line or BezierCurve objects.
            The method processes the stream data according to
            the number of lines in *params*.
            Returns a list of Line and BezierCurve shapes.
        """
        num_lines = params['num_lines']
        command = stream.readline().strip().split(self.DELIMITER)

        if command[0] != 'M':
            raise GEDAError('found invalid path in gEDA file')

        def get_coords(string, mirrored):
            """ Get coordinates from string with comma-sparated notation."""
            x, y = [int(value) for value in string.strip().split(',')]

            if mirrored:
                x = -x

            return (self.x_to_px(x), self.y_to_px(y))

        shapes = []
        current_pos = initial_pos = (get_coords(command[1], mirrored))

        ## loop over the remaining lines of commands (after 'M')
        for _ in range(num_lines-1):
            command = stream.readline().strip().split(self.DELIMITER)

            ## draw line from current to given position
            if command[0] == 'L':
                assert(len(command) == 2)
                end_pos = get_coords(command[1], mirrored)

                line = shape.Line(current_pos, end_pos)
                shapes.append(line)

                current_pos = end_pos

            ## draw curve from current to given position
            elif command[0] == 'C':
                assert(len(command) == 4)
                control1 = get_coords(command[1], mirrored)
                control2 = get_coords(command[2], mirrored)
                end_pos = get_coords(command[3], mirrored)

                curve = shape.BezierCurve(
                    control1,
                    control2,
                    current_pos,
                    end_pos
                )
                shapes.append(curve)

                current_pos = end_pos

            ## end of sub-path, straight line from current to initial position
            elif command[0] in ['z', 'Z']:
                shapes.append(
                    shape.Line(current_pos, initial_pos)
                )

            else:
                raise GEDAError(
                    "invalid command type in path '%s'" % command[0]
                )

        return shapes

    def _parse_arc(self, params, mirrored=False):
        """ Creates an Arc object from the parameter in *params*. All
            style related parameters are ignored.
            Returns Arc object.
        """
        arc_x = params['x']
        start_angle = params['startangle']
        sweep_angle = params['sweepangle']
        if mirrored:
            arc_x = 0 - arc_x

            start_angle = start_angle + sweep_angle
            if start_angle <= 180:
                start_angle = 180 - start_angle
            else:
                start_angle = (360 - start_angle) + 180

        return shape.Arc(
            self.x_to_px(arc_x),
            self.y_to_px(params['y']),
            self.conv_angle(start_angle),
            self.conv_angle(start_angle+sweep_angle),
            self.to_px(params['radius']),
        )

    def _parse_line(self, params, mirrored=None):
        """ Creates a Line object from the parameters in *params*. All
            style related parameters are ignored.
            Returns a Line object.
        """
        line_x1 = params['x1']
        line_x2 = params['x2']

        if mirrored:
            line_x1 = 0 - params['x1']
            line_x2 = 0 - params['x2']

        return shape.Line(
            self.conv_coords(line_x1, params['y1']),
            self.conv_coords(line_x2, params['y2']),
        )

    def _parse_box(self, params, mirrored=False):
        """ Creates rectangle from gEDA box with origin in bottom left
            corner. All style related values are ignored.
            Returns a Rectangle object.
        """
        rect_x = params['x']
        if mirrored:
            rect_x = 0-(rect_x+params['width'])

        return shape.Rectangle(
            self.x_to_px(rect_x),
            self.y_to_px(params['y']+params['height']),
            self.to_px(params['width']),
            self.to_px(params['height'])
        )

    def _parse_circle(self, params, mirrored=False):
        """ Creates a Circle object from the gEDA parameters in *params. All
            style related parameters are ignored.
            Returns a Circle object.
        """
        vertex_x = params['x']
        if mirrored:
            vertex_x = 0-vertex_x

        return shape.Circle(
            self.x_to_px(vertex_x),
            self.y_to_px(params['y']),
            self.to_px(params['radius']),
        )

    def _parse_pin(self, stream, params, mirrored=False, pinnumber=0):
        """ Creates a Pin object from the parameters in *param* and
            text attributes provided in the following environment. The
            environment is enclosed in ``{}`` and is required. If no
            attributes can be extracted form *stream* an GEDAError
            is raised.
            The *pin_id* is retrieved from the 'pinnumber' attribute and
            all other attributes are ignored. The conneted end of the
            pin is taken from the 'whichend' parameter as defined in
            the gEDA documentation.

            Returns a Pin object.
        """
        ## pin requires an attribute enviroment, so parse it first
        attributes = self._parse_environment(stream)

        if attributes is None:
            log.warn('mandatory pin attributes missing')
            attributes = {
                '_pinnumber': pinnumber,
            }

        if '_pinnumber' not in attributes:
            attributes['_pinnumber'] = pinnumber
            log.warn("mandatory attribute '_pinnumber' not assigned to pin")

        whichend = params['whichend']

        pin_x1, pin_x2 = params['x1'], params['x2']
        if mirrored:
            pin_x1 = 0-pin_x1
            pin_x2 = 0-pin_x2

        ## determine wich end of the pin is the connected end
        ## 0: first point is connector
        ## 1: second point is connector
        if whichend == 0:
            connect_end = self.conv_coords(pin_x1, params['y1'])
            null_end = self.conv_coords(pin_x2, params['y2'])
        else:
            null_end = self.conv_coords(pin_x1, params['y1'])
            connect_end = self.conv_coords(pin_x2, params['y2'])

        label = None
        if '_pinlabel' in attributes:
            label = shape.Label(
                connect_end[0],
                connect_end[1],
                attributes.get('_pinlabel'),
                'left',
                0.0
            )

        return components.Pin(
            attributes['_pinnumber'], #pin number
            null_end,
            connect_end,
            label=label
        )

    def _parse_command(self, stream, move_to=None):
        """ Parse the next command in *stream*. The object type is check
            for validity and its parameters are parsed and converted to
            the expected typs in the parsers lookup table. If *move_to*
            is provided it is used to translate all coordinates into by
            the given coordinate.
            Returns a tuple (*object type*, *parameters*) where *parameters*
                is a dictionary of paramter name and value.

            Raises GEDAError when object type is not known.
        """
        line = stream.readline()

        while line.startswith('#') or line == '\n':
            line = stream.readline()

        command_data = line.strip().split(self.DELIMITER)

        if len(command_data[0]) == 0 or command_data[0] in [']', '}']:
            return None, []

        object_type, command_data = command_data[0].strip(), command_data[1:]

        params = {}
        for idx, (name, typ, default) in enumerate(self.OBJECT_TYPES[object_type]):
            if idx >= len(command_data):
                ## prevent text commands of version 1 from breaking
                params[name] = default
            else:
                params[name] = typ(command_data[idx])

        assert(len(params) == len(self.OBJECT_TYPES[object_type]))

        if move_to is not None:
            ## element in EMBEDDED component need to be moved
            ## to origin (0, 0) from component origin
            if object_type in ['T', 'B', 'C', 'A']:
                params['x'] = params['x'] - move_to[0]
                params['y'] = params['y'] - move_to[1]
            elif object_type in ['L', 'P']:
                params['x1'] = params['x1'] - move_to[0]
                params['y1'] = params['y1'] - move_to[1]
                params['x2'] = params['x2'] - move_to[0]
                params['y2'] = params['y2'] - move_to[1]

        if object_type not in self.OBJECT_TYPES:
            raise GEDAError("unknown type '%s' in file" % object_type)

        return object_type, params

    @classmethod
    def to_px(cls, value):
        """ Converts value in MILS to pixels using the parsers
            scale factor.
            Returns an integer value converted to pixels.
        """
        return int(value / cls.SCALE_FACTOR)

    def x_to_px(self, x_mils):
        """ Convert *px* from MILS to pixels using the scale
            factor and translating it allong the X-axis in
            offset.

            Returns translated and converted X coordinate.
        """
        return int(float(x_mils - self.offset.x) / self.SCALE_FACTOR)

    def y_to_px(self, y_mils):
        """ Convert *py* from MILS to pixels using the scale
            factor and translating it allong the Y-axis in
            offset.

            Returns translated and converted Y coordinate.
        """
        return int(float(y_mils - self.offset.y) / self.SCALE_FACTOR)

    def conv_coords(self, orig_x, orig_y):
        """ Converts coordinats *orig_x* and *orig_y* from MILS
            to pixel units based on scale factor. The converted
            coordinates are in multiples of 10px.
        """
        orig_x, orig_y = int(orig_x), int(orig_y)
        return (
            self.x_to_px(orig_x),
            self.y_to_px(orig_y)
        )

    @staticmethod
    def conv_bool(value):
        """ Converts *value* into string representing boolean
            'true' or 'false'. *value* can be of any numeric or
            boolean type.
        """
        if value in ['true', 'false']:
            return value
        return str(bool(int(value)) is True).lower()

    @staticmethod
    def conv_angle(angle):
        """ Converts *angle* (in degrees) to pi radians. gEDA
            sets degree angles counter-clockwise whereas upverter
            uses pi radians clockwise. Therefore the direction of
            *angle* is therefore adjusted first.
        """
        angle = angle % 360.0
        if angle > 0:
            angle = abs(360 - angle)
        return round(angle/180.0, 1)


def find_symbols(symbol_dirs):
    """ Parses each directory in *symbol_dirs* searching for
        gEDA symbol files based on its extension (extension: .sym).
        It creates a symbol file lookup of basename (without
        extension) and absolute path to the symbol file.

        Returns a dictionary of file basename and absolute path.
    """
    known_symbols = {}

    for symbol_dir in reversed(symbol_dirs):
        if os.path.exists(symbol_dir):
            for dirpath, dirnames, filenames in os.walk(symbol_dir):
                dirnames.sort()
                for filename in filenames:
                    if filename.endswith('.sym'):
                        filepath = os.path.join(dirpath, filename)
                        filename, _ = os.path.splitext(filename)
                        if filename not in known_symbols:
                            known_symbols[filename] = filepath

    return known_symbols<|MERGE_RESOLUTION|>--- conflicted
+++ resolved
@@ -458,20 +458,12 @@
             else:
                 shape_ = self._parse_unassigned_shape(stream, obj_type, params)
 
-<<<<<<< HEAD
-                if shape_ is not None:
-                    if issubclass(shape_.__class__, components.Pin):
-                        self.unassigned_body.add_pin(shape_)
-                    else:
-                        self.unassigned_body.add_shape(shape_)
-=======
                 if shape_ is None:
                     pass
                 elif isinstance(shape_, components.Pin):
                     self.unassigned_body.add_pin(shape_)
                 else:
                     self.unassigned_body.add_shape(shape_)
->>>>>>> ef852415
 
             obj_type, params = self._parse_command(stream)
 
