--- conflicted
+++ resolved
@@ -296,18 +296,12 @@
 
         tree = ElementTree(file=self.path)
 
-<<<<<<< HEAD
-        label = tree.find('label')
-        if label != None:
-            self.component.add_attribute('_prefix', label.text)
-=======
         try:
             prefix = tree.find('label').text
         except AttributeError:
             pass
         else:
             self.component.add_attribute('_prefix', prefix)
->>>>>>> f8d906a0
 
         symbol = Symbol()
         self.component.add_symbol(symbol)
