--- conflicted
+++ resolved
@@ -2,9 +2,6 @@
 # encoding: utf-8
 """ The gerber parser test class """
 
-<<<<<<< HEAD
-from os import path
-=======
 # upconvert.py - A universal hardware design file format converter using
 # Format:       upverter.com/resources/open-json-format/
 # Development:  github.com/upverter/schematic-file-converter
@@ -23,9 +20,7 @@
 # See the License for the specific language governing permissions and
 # limitations under the License.
 
-
-from parser.gerber import Gerber
->>>>>>> 83acec50
+from os import path
 import unittest
 
 from nose.tools import raises
